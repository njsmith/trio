# Little utilities we use internally

import os
import sys
from functools import wraps

import async_generator

# There's a dependency loop here... _core is allowed to use this file (in fact
# it's the *only* file in the main trio/ package it's allowed to use), but
# UnLock needs yield_briefly so it also has to import _core. Possibly we
# should split this file into two: one for true generic low-level utility
# code, and one for higher level helpers?
from . import _core

__all__ = ["signal_raise", "aiter_compat", "acontextmanager", "UnLock"]

# Equivalent to the C function raise(), which Python doesn't wrap
if os.name == "nt":
    # On windows, os.kill exists but is really weird.
    #
    # If you give it CTRL_C_EVENT or CTRL_BREAK_EVENT, it tries to deliver
    # those using GenerateConsoleCtrlEvent. But I found that when I tried
    # to run my test normally, it would freeze waiting... unless I added
    # print statements, in which case the test suddenly worked. So I guess
    # these signals are only delivered if/when you access the console? I
    # don't really know what was going on there. From reading the
    # GenerateConsoleCtrlEvent docs I don't know how it worked at all.
    #
    # I later spent a bunch of time trying to make GenerateConsoleCtrlEvent
    # work for creating synthetic control-C events, and... failed
    # utterly. There are lots of details in the code and comments
    # removed/added at this commit:
    #     https://github.com/python-trio/trio/commit/95843654173e3e826c34d70a90b369ba6edf2c23
    #
    # OTOH, if you pass os.kill any *other* signal number... then CPython
    # just calls TerminateProcess (wtf).
    #
    # So, anyway, os.kill is not so useful for testing purposes. Instead
    # we use raise():
    #
    #   https://msdn.microsoft.com/en-us/library/dwwzkt4c.aspx
    #
    # Have to import cffi inside the 'if os.name' block because we don't
    # depend on cffi on non-Windows platforms. (It would be easy to switch
    # this to ctypes though if we ever remove the cffi dependency.)
    #
    # Some more information:
    #   https://bugs.python.org/issue26350
    #
    # Anyway, we use this for two things:
    # - redelivering unhandled signals
    # - generating synthetic signals for tests
    # and for both of those purposes, 'raise' works fine.
    import cffi
    _ffi = cffi.FFI()
    _ffi.cdef("int raise(int);")
    _lib = _ffi.dlopen("api-ms-win-crt-runtime-l1-1-0.dll")
    signal_raise = getattr(_lib, "raise")
else:
    def signal_raise(signum):
        os.kill(os.getpid(), signum)


# Decorator to handle the change to __aiter__ in 3.5.2
def aiter_compat(aiter_impl):
    if sys.version_info < (3, 5, 2):
        @wraps(aiter_impl)
        async def __aiter__(*args, **kwargs):
            return aiter_impl(*args, **kwargs)
        return __aiter__
    else:
        return aiter_impl


# Very much derived from the one in contextlib, by copy/pasting and then
# asyncifying everything. (Also I dropped the obscure support for using
# context managers as function decorators. It could be re-added; I just
# couldn't be bothered.)
# So this is a derivative work licensed under the PSF License, which requires
# the following notice:
#
# Copyright © 2001-2017 Python Software Foundation; All Rights Reserved
class _AsyncGeneratorContextManager:
    def __init__(self, func, args, kwds):
        self._agen = func(*args, **kwds).__aiter__()

    async def __aenter__(self):
        if sys.version_info < (3, 5, 2):
            self._agen = await self._agen
        try:
            return await self._agen.asend(None)
        except StopAsyncIteration:
            raise RuntimeError("async generator didn't yield") from None

    async def __aexit__(self, type, value, traceback):
        if type is None:
            try:
                await self._agen.asend(None)
            except StopAsyncIteration:
                return
            else:
                raise RuntimeError("async generator didn't stop")
        else:
            if value is None:
                # Need to force instantiation so we can reliably
                # tell if we get the same exception back
                value = type()
            try:
                await self._agen.athrow(type, value, traceback)
                raise RuntimeError("async generator didn't stop after athrow()")
            except StopAsyncIteration as exc:
                # Suppress StopIteration *unless* it's the same exception that
                # was passed to throw().  This prevents a StopIteration
                # raised inside the "with" statement from being suppressed.
                return (exc is not value)
            except RuntimeError as exc:
                # Don't re-raise the passed in exception. (issue27112)
                if exc is value:
                    return False
                # Likewise, avoid suppressing if a StopIteration exception
                # was passed to throw() and later wrapped into a RuntimeError
                # (see PEP 479).
                if exc.__cause__ is value:
                    return False
                raise
            except:
                # only re-raise if it's *not* the exception that was
                # passed to throw(), because __exit__() must not raise
                # an exception unless __exit__() itself failed.  But throw()
                # has to raise the exception to signal propagation, so this
                # fixes the impedance mismatch between the throw() protocol
                # and the __exit__() protocol.
                #
                if sys.exc_info()[1] is not value:
                    raise

def acontextmanager(func):
    """Like @contextmanager, but async."""
    if not async_generator.isasyncgenfunction(func):
        raise TypeError(
            "must be an async generator (native or from async_generator; "
            "if using @async_generator then @acontextmanager must be on top.")
    @wraps(func)
    def helper(*args, **kwds):
        return _AsyncGeneratorContextManager(func, args, kwds)
<<<<<<< HEAD
    return helper


class _UnLockSync:
    def __init__(self, exc, *args):
        self._exc = exc
        self._args = args
        self._held = False

    def __enter__(self):
        if self._held:
            raise self._exc(*self._args)
        else:
            self._held = True

    def __exit__(self, *args):
        self._held = False


class UnLock:
    """An unnecessary lock.

    Use as an async context manager; if two tasks enter it at the same
    time then the second one raises an error. You can use it when there are
    two pieces of code that *would* collide and need a lock if they ever were
    called at the same time, but that should never happen.

    We use this in particular for things like, making sure that two different
    tasks don't call sendall simultaneously on the same stream.

    This executes a checkpoint on entry. That's the only reason it's async.

    """
    def __init__(self, exc, *args):
        self.sync = _UnLockSync(exc, *args)

    async def __aenter__(self):
        await _core.yield_briefly()
        return self.sync.__enter__()

    async def __aexit__(self, *args):
        return self.sync.__exit__()
=======
    # A hint for sphinxcontrib-trio:
    helper.__returns_acontextmanager__ = True
    return helper
>>>>>>> 9a7ed6ca
<|MERGE_RESOLUTION|>--- conflicted
+++ resolved
@@ -144,7 +144,8 @@
     @wraps(func)
     def helper(*args, **kwds):
         return _AsyncGeneratorContextManager(func, args, kwds)
-<<<<<<< HEAD
+    # A hint for sphinxcontrib-trio:
+    helper.__returns_acontextmanager__ = True
     return helper
 
 
@@ -186,9 +187,4 @@
         return self.sync.__enter__()
 
     async def __aexit__(self, *args):
-        return self.sync.__exit__()
-=======
-    # A hint for sphinxcontrib-trio:
-    helper.__returns_acontextmanager__ = True
-    return helper
->>>>>>> 9a7ed6ca
+        return self.sync.__exit__()
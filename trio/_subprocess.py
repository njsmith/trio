--- conflicted
+++ resolved
@@ -289,11 +289,7 @@
     *,
     input=None,
     check=True,
-<<<<<<< HEAD
-=======
     passthrough=False,
-    task_status=_core.TASK_STATUS_IGNORED,
->>>>>>> fcb931ab
     **options
 ):
     """Run ``command`` in a subprocess, wait for it to complete, and
@@ -324,17 +320,6 @@
       of that exception.
 
     To suppress the :exc:`~subprocess.CalledProcessError` on failure,
-<<<<<<< HEAD
-    pass ``check=False``. To obtain different I/O behavior, use the
-    lower-level standard stream :ref:`redirection options <subprocess-options>`
-    ``stdin``, ``stdout``, and/or ``stderr``. (If you want one of the
-    subprocess's standard streams to go to the same place the parent
-    Trio process's corresponding stream goes, pass an explicit ``None``.)
-
-    It is an error to specify ``input`` if ``stdin`` is specified. If
-    ``stdout`` or ``stderr`` is specified (as something other than
-    ``subprocess.PIPE``), the corresponding attribute of the returned
-=======
     pass ``check=False``. To run the subprocess without I/O capturing,
     pass ``passthrough=True``. To redirect some standard streams
     differently than others, use the lower-level ``stdin``,
@@ -346,7 +331,6 @@
     for ``stdout`` or ``stderr`` other than ``PIPE``, you can't
     observe the subprocess's output or errors; the corresponding
     attributes of the returned returned
->>>>>>> fcb931ab
     :class:`~subprocess.CompletedProcess` object will be ``None``.
 
     Args:
@@ -367,8 +351,6 @@
           successfully. You should be sure to check the
           ``returncode`` attribute of the returned object if you pass
           ``check=False``, so that errors don't pass silently.
-<<<<<<< HEAD
-=======
       passthrough (bool): If true, set up the subprocess to inherit the
           parent Trio process's standard streams; for example, if the parent
           Trio process is running in an interactive console, the subprocess
@@ -376,7 +358,6 @@
           one call to :func:`run_process` should be active at a time with
           ``passthrough=True``, to avoid different processes' I/O being
           unpredictably interleaved.
->>>>>>> fcb931ab
       task_status: This function can be used with ``nursery.start``.
           If it is, it returns the :class:`Process` object, so that other tasks
           can send signals to the subprocess or wait for it to exit.
@@ -400,10 +381,6 @@
       OSError: if an error is encountered starting or communicating with
           the process
 
-<<<<<<< HEAD
-    """
-    if input is not None and "stdin" in options:
-=======
     .. note:: The child process runs in the same process group as the parent
        Trio process, so a Ctrl+C will be delivered simultaneously to both
        parent and child. If you don't want this behavior, consult your
@@ -417,18 +394,10 @@
     options.setdefault("stderr", default_redirect)
 
     if input is not None and options["stdin"] != subprocess.PIPE:
->>>>>>> fcb931ab
         raise ValueError(
             "can't provide input to a process whose stdin is redirected"
         )
 
-<<<<<<< HEAD
-    options.setdefault("stdin", subprocess.PIPE)
-    options.setdefault("stdout", subprocess.PIPE)
-    options.setdefault("stderr", subprocess.PIPE)
-
-=======
->>>>>>> fcb931ab
     if options["stdin"] == subprocess.PIPE and not input:
         options["stdin"] = subprocess.DEVNULL
 

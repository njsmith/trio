import threading
import queue as stdlib_queue
from itertools import count

import attr
import outcome

import trio

from ._sync import CapacityLimiter
from ._core import enable_ki_protection, disable_ki_protection, RunVar, TrioToken

# Global due to Threading API, thread local storage for trio token
TOKEN_LOCAL = threading.local()


class BlockingTrioPortal:
    def __init__(self, trio_token=None):
        if trio_token is None:
            trio_token = trio.hazmat.current_trio_token()
        self._trio_token = trio_token

    def run(self, afn, *args):
        return from_thread_run(afn, *args, trio_token=self._trio_token)

    def run_sync(self, fn, *args):
        return from_thread_run_sync(fn, *args, trio_token=self._trio_token)


################################################################

# XX at some point it probably makes sense to implement some sort of thread
# pool? Or at least that's what everyone says.
#
# There are two arguments for thread pools:
# - speed (re-using threads instead of starting new ones)
# - throttling (if you have 1000 tasks, queue them up instead of spawning 1000
#   threads and running out of memory)
#
# Regarding speed, it's not clear how much of an advantage this is. Some
# numbers on my Linux laptop:
#
# Spawning and then joining a thread:
#
# In [25]: %timeit t = threading.Thread(target=lambda: None); t.start(); t.join()
# 10000 loops, best of 3: 44 µs per loop
#
# Using a thread pool:
#
# In [26]: tpp = concurrent.futures.ThreadPoolExecutor()
# In [27]: %timeit tpp.submit(lambda: None).result()
# <warm up run elided>
# In [28]: %timeit tpp.submit(lambda: None).result()
# 10000 loops, best of 3: 40.8 µs per loop
#
# What's a fast getaddrinfo look like?
#
# # with hot DNS cache:
# In [23]: %timeit socket.getaddrinfo("google.com", "80")
# 10 loops, best of 3: 50.9 ms per loop
#
# In [29]: %timeit socket.getaddrinfo("127.0.0.1", "80")
# 100000 loops, best of 3: 9.73 µs per loop
#
#
# So... maybe we can beat concurrent.futures with a super-efficient thread
# pool or something, but there really is not a lot of headroom here.
#
# Of course other systems might be different... here's CPython 3.6 in a
# Virtualbox VM running Windows 10 on that same Linux laptop:
#
# In [13]: %timeit t = threading.Thread(target=lambda: None); t.start(); t.join()
# 10000 loops, best of 3: 127 µs per loop
#
# In [18]: %timeit tpp.submit(lambda: None).result()
# 10000 loops, best of 3: 31.9 µs per loop
#
# So on Windows there *might* be an advantage? You've gotta be doing a lot of
# connections, with very fast DNS indeed, for that 100 us to matter. But maybe
# someone is.
#
#
# Regarding throttling: this is very much a trade-off. On the one hand, you
# don't want to overwhelm the machine, obviously. On the other hand, queueing
# up work on a central thread-pool creates a central coordination point which
# can potentially create deadlocks and all kinds of fun things. This is very
# context dependent. For getaddrinfo, whatever, they'll make progress and
# complete (we hope), and you want to throttle them to some reasonable
# amount. For calling waitpid() (because just say no to SIGCHLD), then you
# really want one thread-per-waitpid(), because for all you know the user has
# written some ridiculous thing like:
#
#   for p in processes:
#       await spawn(p.wait)
#   # Deadlock here if there are enough processes:
#   await some_other_subprocess.wait()
#   for p in processes:
#       p.terminate()
#
# This goes doubly for the sort of wacky thread usage we see in curio.abide
# (though, I'm not sure if that's actually useful in practice in our context,
# run_in_trio_thread seems like it might be a nicer synchronization primitive
# for most uses than trying to make threading.Lock awaitable).
#
# See also this very relevant discussion:
#
#   https://twistedmatrix.com/trac/ticket/5298
#
# "Interacting with the products at Rackspace which use Twisted, I've seen
# problems caused by thread-pool maximum sizes with some annoying
# regularity. The basic problem is this: if you have a hard limit on the
# number of threads, *it is not possible to write a correct program which may
# require starting a new thread to un-block a blocked pool thread*" - glyph
#
# For now, if we want to throttle getaddrinfo I think the simplest thing is
# for the socket code to have a semaphore for getaddrinfo calls.
#
# Regarding the memory overhead of threads, in theory one should be able to
# reduce this a *lot* for a thread that's just calling getaddrinfo or
# (especially) waitpid. Windows and pthreads both offer the ability to set
# thread stack size on a thread-by-thread basis. Unfortunately as of 3.6
# CPython doesn't expose this in a useful way (all you can do is set it
# globally for the whole process, so it's - ironically - not thread safe).
#
# (It's also unclear how much stack size actually matters; on a 64-bit Linux
# server with overcommit -- i.e., the most common configuration -- then AFAICT
# really the only real limit is on stack size actually *used*; how much you
# *allocate* should be pretty much irrelevant.)

_limiter_local = RunVar("limiter")
# I pulled this number out of the air; it isn't based on anything. Probably we
# should make some kind of measurements to pick a good value.
DEFAULT_LIMIT = 40
_thread_counter = count()


def current_default_thread_limiter():
    """Get the default `~trio.CapacityLimiter` used by
    `trio.to_thread.run_sync`.

    The most common reason to call this would be if you want to modify its
    :attr:`~trio.CapacityLimiter.total_tokens` attribute.

    """
    try:
        limiter = _limiter_local.get()
    except LookupError:
        limiter = CapacityLimiter(DEFAULT_LIMIT)
        _limiter_local.set(limiter)
    return limiter


# Eventually we might build this into a full-fledged deadlock-detection
# system; see https://github.com/python-trio/trio/issues/182
# But for now we just need an object to stand in for the thread, so we can
# keep track of who's holding the CapacityLimiter's token.
@attr.s(frozen=True, cmp=False, hash=False)
class ThreadPlaceholder:
    name = attr.ib()


@enable_ki_protection
async def to_thread_run_sync(sync_fn, *args, cancellable=False, limiter=None):
    """Convert a blocking operation into an async operation using a thread.

    These two lines are equivalent::

        sync_fn(*args)
        await trio.to_thread.run_sync(sync_fn, *args)

    except that if ``sync_fn`` takes a long time, then the first line will
    block the Trio loop while it runs, while the second line allows other Trio
    tasks to continue working while ``sync_fn`` runs. This is accomplished by
    pushing the call to ``sync_fn(*args)`` off into a worker thread.

    From inside the worker thread, you can get back into Trio using the
    functions in `trio.from_thread`.

    Args:
      sync_fn: An arbitrary synchronous callable.
      *args: Positional arguments to pass to sync_fn. If you need keyword
          arguments, use :func:`functools.partial`.
      cancellable (bool): Whether to allow cancellation of this operation. See
          discussion below.
      limiter (None, or CapacityLimiter-like object):
          An object used to limit the number of simultaneous threads. Most
          commonly this will be a `~trio.CapacityLimiter`, but it could be
          anything providing compatible
          :meth:`~trio.CapacityLimiter.acquire_on_behalf_of` and
          :meth:`~trio.CapacityLimiter.release_on_behalf_of` methods. This
          function will call ``acquire_on_behalf_of`` before starting the
          thread, and ``release_on_behalf_of`` after the thread has finished.

          If None (the default), uses the default `~trio.CapacityLimiter`, as
          returned by :func:`current_default_thread_limiter`.

    **Cancellation handling**: Cancellation is a tricky issue here, because
    neither Python nor the operating systems it runs on provide any general
    mechanism for cancelling an arbitrary synchronous function running in a
    thread. This function will always check for cancellation on entry, before
    starting the thread. But once the thread is running, there are two ways it
    can handle being cancelled:

    * If ``cancellable=False``, the function ignores the cancellation and
      keeps going, just like if we had called ``sync_fn`` synchronously. This
      is the default behavior.

    * If ``cancellable=True``, then this function immediately raises
      `~trio.Cancelled`. In this case **the thread keeps running in
      background** – we just abandon it to do whatever it's going to do, and
      silently discard any return value or errors that it raises. Only use
      this if you know that the operation is safe and side-effect free. (For
      example: :func:`trio.socket.getaddrinfo` is uses a thread with
      ``cancellable=True``, because it doesn't really affect anything if a
      stray hostname lookup keeps running in the background.)

      The ``limiter`` is only released after the thread has *actually*
      finished – which in the case of cancellation may be some time after this
      function has returned. If :func:`trio.run` finishes before the thread
      does, then the limiter release method will never be called at all.

    .. warning::

       You should not use this function to call long-running CPU-bound
       functions! In addition to the usual GIL-related reasons why using
       threads for CPU-bound work is not very effective in Python, there is an
       additional problem: on CPython, `CPU-bound threads tend to "starve out"
       IO-bound threads <https://bugs.python.org/issue7946>`__, so using
       threads for CPU-bound work is likely to adversely affect the main
       thread running Trio. If you need to do this, you're better off using a
       worker process, or perhaps PyPy (which still has a GIL, but may do a
       better job of fairly allocating CPU time between threads).

    Returns:
      Whatever ``sync_fn(*args)`` returns.

    Raises:
      Exception: Whatever ``sync_fn(*args)`` raises.

    """
    await trio.hazmat.checkpoint_if_cancelled()
<<<<<<< HEAD
    with trio.hazmat.open_trio_entry_handle() as handle:
        if limiter is None:
            limiter = current_default_worker_thread_limiter()

        # Holds a reference to the task that's blocked in this function
        # waiting for the result – or None if this function was cancelled and
        # we should discard the result.
        task_register = [trio.hazmat.current_task()]
        name = "trio-worker-{}".format(next(_worker_thread_counter))
        placeholder = ThreadPlaceholder(name)

        # This function gets scheduled into the Trio run loop to deliver the
        # thread's result.
        def report_back_in_trio_thread_fn(result):
            def do_release_then_return_result():
                # release_on_behalf_of is an arbitrary user-defined method, so
                # it might raise an error. If it does, we want that error to
                # replace the regular return value, and if the regular return
                # was already an exception then we want them to chain.
                try:
                    return result.unwrap()
                finally:
                    limiter.release_on_behalf_of(placeholder)

            result = outcome.capture(do_release_then_return_result)
            if task_register[0] is not None:
                trio.hazmat.reschedule(task_register[0], result)

        # This is the function that runs in the worker thread to do the actual
        # work and then schedule the call to report_back_in_trio_thread_fn
        def worker_thread_fn():
            result = outcome.capture(sync_fn, *args)
            try:
                handle.run_sync_soon(report_back_in_trio_thread_fn, result)
            except trio.ClosedResourceError:
                # Our handle got closed, which means the task we're trying to
                # report back to has moved on and isn't interested anymore.
                pass

        await limiter.acquire_on_behalf_of(placeholder)
        try:
            # daemon=True because it might get left behind if we cancel, and
            # in this case shouldn't block process exit.
            thread = threading.Thread(
                target=worker_thread_fn, name=name, daemon=True
            )
            thread.start()
        except:
            limiter.release_on_behalf_of(placeholder)
            raise

        def abort(_):
            if cancellable:
                task_register[0] = None
                return trio.hazmat.Abort.SUCCEEDED
            else:
                return trio.hazmat.Abort.FAILED

        return await trio.hazmat.wait_task_rescheduled(abort)
=======
    token = trio.hazmat.current_trio_token()
    if limiter is None:
        limiter = current_default_thread_limiter()

    # Holds a reference to the task that's blocked in this function waiting
    # for the result – or None if this function was cancelled and we should
    # discard the result.
    task_register = [trio.hazmat.current_task()]
    name = "trio-worker-{}".format(next(_thread_counter))
    placeholder = ThreadPlaceholder(name)

    # This function gets scheduled into the Trio run loop to deliver the
    # thread's result.
    def report_back_in_trio_thread_fn(result):
        def do_release_then_return_result():
            # release_on_behalf_of is an arbitrary user-defined method, so it
            # might raise an error. If it does, we want that error to
            # replace the regular return value, and if the regular return was
            # already an exception then we want them to chain.
            try:
                return result.unwrap()
            finally:
                limiter.release_on_behalf_of(placeholder)

        result = outcome.capture(do_release_then_return_result)
        if task_register[0] is not None:
            trio.hazmat.reschedule(task_register[0], result)

    # This is the function that runs in the worker thread to do the actual
    # work and then schedule the call to report_back_in_trio_thread_fn
    # Since this is spawned in a new thread, the trio token needs to be passed
    # explicitly to it so it can inject it into thread local storage
    def worker_thread_fn(trio_token):
        TOKEN_LOCAL.token = trio_token
        try:
            result = outcome.capture(sync_fn, *args)
            try:
                token.run_sync_soon(report_back_in_trio_thread_fn, result)
            except trio.RunFinishedError:
                # The entire run finished, so our particular task is certainly
                # long gone -- it must have cancelled.
                pass
        finally:
            del TOKEN_LOCAL.token

    await limiter.acquire_on_behalf_of(placeholder)
    try:
        # daemon=True because it might get left behind if we cancel, and in
        # this case shouldn't block process exit.
        current_trio_token = trio.hazmat.current_trio_token()
        thread = threading.Thread(
            target=worker_thread_fn,
            args=(current_trio_token,),
            name=name,
            daemon=True
        )
        thread.start()
    except:
        limiter.release_on_behalf_of(placeholder)
        raise

    def abort(_):
        if cancellable:
            task_register[0] = None
            return trio.hazmat.Abort.SUCCEEDED
        else:
            return trio.hazmat.Abort.FAILED

    return await trio.hazmat.wait_task_rescheduled(abort)


def _run_fn_as_system_task(cb, fn, *args, trio_token=None):
    """Helper function for from_thread.run and from_thread.run_sync.

    Since this internally uses TrioToken.run_sync_soon, all warnings about
    raised exceptions canceling all tasks should be noted.
    """

    if trio_token and not isinstance(trio_token, TrioToken):
        raise RuntimeError("Passed kwarg trio_token is not of type TrioToken")

    if not trio_token:
        try:
            trio_token = TOKEN_LOCAL.token
        except AttributeError:
            raise RuntimeError(
                "this thread wasn't created by Trio, pass kwarg trio_token=..."
            )

    # TODO: This is only necessary for compatibility with BlockingTrioPortal.
    # once that is deprecated, this check should no longer be necessary because
    # thread local storage (or the absence of) is sufficient to check if trio
    # is running in a thread or not.
    try:
        trio.hazmat.current_task()
    except RuntimeError:
        pass
    else:
        raise RuntimeError(
            "this is a blocking function; call it from a thread"
        )

    q = stdlib_queue.Queue()
    trio_token.run_sync_soon(cb, q, fn, args)
    return q.get().unwrap()


def from_thread_run(afn, *args, trio_token=None):
    """Run the given async function in the parent Trio thread, blocking until it
    is complete.

    Returns:
      Whatever ``afn(*args)`` returns.

    Returns or raises whatever the given function returns or raises. It
    can also raise exceptions of its own:

    Raises:
        RunFinishedError: if the corresponding call to :func:`trio.run` has
            already completed.
        Cancelled: if the corresponding call to :func:`trio.run` completes
            while ``afn(*args)`` is running, then ``afn`` is likely to raise
            :exc:`trio.Cancelled`, and this will propagate out into
        RuntimeError: if you try calling this from inside the Trio thread,
            which would otherwise cause a deadlock.
        AttributeError: if no ``trio_token`` was provided, and we can't infer
            one from context.

    **Locating a Trio Token**: There are two ways to specify which
    `trio.run` loop to reenter:

        - Spawn this thread from `trio.to_thread.run_sync`. Trio will
          automatically capture the relevant Trio token and use it when you
          want to re-enter Trio.
        - Pass a keyword argument, ``trio_token`` specifiying a specific
          `trio.run` loop to re-enter. This is useful in case you have a
          "foreign" thread, spawned using some other framework, and still want
          to enter Trio.
    """

    def callback(q, afn, args):
        @disable_ki_protection
        async def unprotected_afn():
            return await afn(*args)

        async def await_in_trio_thread_task():
            q.put_nowait(await outcome.acapture(unprotected_afn))

        trio.hazmat.spawn_system_task(await_in_trio_thread_task, name=afn)

    return _run_fn_as_system_task(callback, afn, *args, trio_token=trio_token)


def from_thread_run_sync(fn, *args, trio_token=None):
    """Run the given sync function in the parent Trio thread, blocking until it
    is complete.

    Returns:
      Whatever ``fn(*args)`` returns.

    Returns or raises whatever the given function returns or raises. It
    can also raise exceptions of its own:

    Raises:
        RunFinishedError: if the corresponding call to `trio.run` has
            already completed.
        Cancelled: if the corresponding call to `trio.run` completes
            while ``afn(*args)`` is running, then ``afn`` is likely to raise
            :exc:`trio.Cancelled`, and this will propagate out into
        RuntimeError: if you try calling this from inside the Trio thread,
            which would otherwise cause a deadlock.
        AttributeError: if no ``trio_token`` was provided, and we can't infer
            one from context.

    **Locating a Trio Token**: There are two ways to specify which
    `trio.run` loop to reenter:

        - Spawn this thread from `trio.to_thread.run_sync`. Trio will
          automatically capture the relevant Trio token and use it when you
          want to re-enter Trio.
        - Pass a keyword argument, ``trio_token`` specifiying a specific
          `trio.run` loop to re-enter. This is useful in case you have a
          "foreign" thread, spawned using some other framework, and still want
          to enter Trio.
    """

    def callback(q, fn, args):
        @disable_ki_protection
        def unprotected_fn():
            return fn(*args)

        res = outcome.capture(unprotected_fn)
        q.put_nowait(res)

    return _run_fn_as_system_task(callback, fn, *args, trio_token=trio_token)
>>>>>>> 1de9cae9
<|MERGE_RESOLUTION|>--- conflicted
+++ resolved
@@ -239,67 +239,6 @@
 
     """
     await trio.hazmat.checkpoint_if_cancelled()
-<<<<<<< HEAD
-    with trio.hazmat.open_trio_entry_handle() as handle:
-        if limiter is None:
-            limiter = current_default_worker_thread_limiter()
-
-        # Holds a reference to the task that's blocked in this function
-        # waiting for the result – or None if this function was cancelled and
-        # we should discard the result.
-        task_register = [trio.hazmat.current_task()]
-        name = "trio-worker-{}".format(next(_worker_thread_counter))
-        placeholder = ThreadPlaceholder(name)
-
-        # This function gets scheduled into the Trio run loop to deliver the
-        # thread's result.
-        def report_back_in_trio_thread_fn(result):
-            def do_release_then_return_result():
-                # release_on_behalf_of is an arbitrary user-defined method, so
-                # it might raise an error. If it does, we want that error to
-                # replace the regular return value, and if the regular return
-                # was already an exception then we want them to chain.
-                try:
-                    return result.unwrap()
-                finally:
-                    limiter.release_on_behalf_of(placeholder)
-
-            result = outcome.capture(do_release_then_return_result)
-            if task_register[0] is not None:
-                trio.hazmat.reschedule(task_register[0], result)
-
-        # This is the function that runs in the worker thread to do the actual
-        # work and then schedule the call to report_back_in_trio_thread_fn
-        def worker_thread_fn():
-            result = outcome.capture(sync_fn, *args)
-            try:
-                handle.run_sync_soon(report_back_in_trio_thread_fn, result)
-            except trio.ClosedResourceError:
-                # Our handle got closed, which means the task we're trying to
-                # report back to has moved on and isn't interested anymore.
-                pass
-
-        await limiter.acquire_on_behalf_of(placeholder)
-        try:
-            # daemon=True because it might get left behind if we cancel, and
-            # in this case shouldn't block process exit.
-            thread = threading.Thread(
-                target=worker_thread_fn, name=name, daemon=True
-            )
-            thread.start()
-        except:
-            limiter.release_on_behalf_of(placeholder)
-            raise
-
-        def abort(_):
-            if cancellable:
-                task_register[0] = None
-                return trio.hazmat.Abort.SUCCEEDED
-            else:
-                return trio.hazmat.Abort.FAILED
-
-        return await trio.hazmat.wait_task_rescheduled(abort)
-=======
     token = trio.hazmat.current_trio_token()
     if limiter is None:
         limiter = current_default_thread_limiter()
@@ -494,5 +433,4 @@
         res = outcome.capture(unprotected_fn)
         q.put_nowait(res)
 
-    return _run_fn_as_system_task(callback, fn, *args, trio_token=trio_token)
->>>>>>> 1de9cae9
+    return _run_fn_as_system_task(callback, fn, *args, trio_token=trio_token)
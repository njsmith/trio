--- conflicted
+++ resolved
@@ -50,13 +50,10 @@
     ("py:class", "math.inf"),
     ("py:exc", "Anything else"),
     ("py:class", "async function"),
-<<<<<<< HEAD
     ("py:class", "sync function"),
-=======
     # https://github.com/sphinx-doc/sphinx/issues/7722
     ("py:class", "SendType"),
     ("py:class", "ReceiveType"),
->>>>>>> 00c237af
 ]
 autodoc_inherit_docstrings = False
 default_role = "obj"
